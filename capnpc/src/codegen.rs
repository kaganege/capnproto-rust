--- conflicted
+++ resolved
@@ -1328,13 +1328,8 @@
                         Line(format!("pub fn reborrow(&mut self) -> Builder<{}> {{", params.params)),
                         Indent(Box::new(Line("Builder { .. *self }".to_string()))),
                         Line("}".to_string()),
-<<<<<<< HEAD
-                        Line(format!("pub fn reborrow_as_reader<'b>(&'b self) -> Reader<'b,{}> {{", params.params)),
+                        Line(format!("pub fn reborrow_as_reader(&self) -> Reader<{}> {{", params.params)),
                         Indent(Box::new(Line("::capnp::traits::FromStructReader::new(self.builder.into_reader())".to_string()))),
-=======
-                        Line(format!("pub fn reborrow_as_reader(&self) -> Reader<{}> {{", params.params)),
-                        Indent(Box::new(Line("::capnp::traits::FromStructReader::new(self.builder.as_reader())".to_string()))),
->>>>>>> 2e7e1b4a
                         Line("}".to_string()),
 
                         BlankLine,
