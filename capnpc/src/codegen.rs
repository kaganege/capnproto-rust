--- conflicted
+++ resolved
@@ -3230,7 +3230,6 @@
             } else {
                 interior.push(Line(fmt!(ctx,"pub fn get_type<{0}>() -> {capnp}::introspect::Type {1} {{ <{2} as {capnp}::introspect::Introspect>::introspect() }}", params.params, params.where_clause, ty.type_string(ctx, Leaf::Owned)?)));
             }
-<<<<<<< HEAD
 
             let mut doc_comments = Vec::new();
 
@@ -3253,20 +3252,13 @@
                 [
                     doc_comments,
                     vec![
-                        Line(format!("pub mod {} {{", last_name)),
+                        Line(format!("pub mod {last_name} {{")),
                         indent(interior),
                         Line("}".into()),
                     ],
                 ]
                 .concat(),
             ));
-=======
-            output.push(Branch(vec![
-                Line(format!("pub mod {last_name} {{")),
-                indent(interior),
-                Line("}".into()),
-            ]));
->>>>>>> 8d8e0cb1
         }
     }
 
